//! A DEFLATE-based stream compression/decompression library
//!
//! This library is meant to supplement/replace the standard distributon's
//! libflate library by providing a streaming encoder/decoder rather than purely
//! an in-memory encoder/decoder.
//!
//! Like with [`libflate`], flate2 is based on [`miniz.c`][1]
//!
//! [1]: https://code.google.com/p/miniz/
//! [`libflate`]: https://docs.rs/crate/libflate/
//!
//! # Organization
//!
//! This crate consists mainly of two modules, [`read`] and [`write`]. Each
//! module contains a number of types used to encode and decode various streams
//! of data. All types in the [`write`] module work on instances of [`Write`],
//! whereas all types in the [`read`] module work on instances of [`Read`].
//!
//! ```
//! use flate2::write::GzEncoder;
//! use flate2::Compression;
//! use std::io;
//! use std::io::prelude::*;
//!
//! # fn main() { let _ = run(); }
//! # fn run() -> io::Result<()> {
//! let mut encoder = GzEncoder::new(Vec::new(), Compression::Default);
//! encoder.write(b"Example")?;
//! # Ok(())
//! # }
//! ```
//!
//!
//! Other various types are provided at the top-level of the crate for
//! management and dealing with encoders/decoders.
//!
//! [`read`]: read/index.html
//! [`write`]: write/index.html
//! [`Read`]: https://doc.rust-lang.org/std/io/trait.Read.html
//! [`Write`]: https://doc.rust-lang.org/std/io/trait.Write.html
//!
//! # Helper traits
//!
//! There are two helper traits provided: [`FlateReadExt`] and [`FlateWriteExt`].
//! These provide convenience methods for creating a decoder/encoder out of an
//! already existing stream to chain construction.
//!
//! [`FlateReadExt`]: trait.FlateReadExt.html
//! [`FlateWriteExt`]: trait.FlateWriteExt.html
//!
//! ```
//! use flate2::{FlateReadExt, Compression};
//! use std::io::prelude::*;
//! use std::io;
//! use std::fs::File;
//!
//! # fn main() {
//! #    println!("{}", run().unwrap());
//! # }
//! #
//! // Read contents of file with a compression stream, then decompress with GZ
//!
//! # fn run() -> io::Result<String> {
//! let f = File::open("examples/hello_world.txt")?;
//!
//! //gz_encode method comes from FlateReadExt and applies to a std::fs::File
//! let data = f.gz_encode(Compression::Default);
//! let mut buffer = String::new();
//!
//! //gz_decode method comes from FlateReadExt and applies to a &[u8]
//! &data.gz_decode()?.read_to_string(&mut buffer)?;
//! # Ok(buffer)
//! # }
//! ```
//!
//! # Async I/O
//!
//! This crate optionally can support async I/O streams with the [Tokio stack] via
//! the `tokio` feature of this crate:
//!
//! [Tokio stack]: https://tokio.rs/
//!
//! ```toml
//! flate2 = { version = "0.2", features = ["tokio"] }
//! ```
//!
//! All methods are internally capable of working with streams that may return
//! [`ErrorKind::WouldBlock`] when they're not ready to perform the particular
//! operation.
//!
//! [`ErrorKind::WouldBlock`]: https://doc.rust-lang.org/std/io/enum.ErrorKind.html
//!
//! Note that care needs to be taken when using these objects, however. The
//! Tokio runtime, in particular, requires that data is fully flushed before
//! dropping streams. For compatibility with blocking streams all streams are
//! flushed/written when they are dropped, and this is not always a suitable
//! time to perform I/O. If I/O streams are flushed before drop, however, then
//! these operations will be a noop.
#![doc(html_root_url = "https://docs.rs/flate2/0.2")]
#![deny(missing_docs)]
#![deny(missing_debug_implementations)]
#![allow(trivial_numeric_casts)]
#![cfg_attr(test, deny(warnings))]

#[cfg(feature = "tokio")]
extern crate futures;
extern crate libc;
#[cfg(test)]
extern crate quickcheck;
#[cfg(test)]
extern crate rand;
#[cfg(feature = "tokio")]
#[macro_use]
extern crate tokio_io;

use std::io::prelude::*;
use std::io;

pub use gz::Builder as GzBuilder;
pub use gz::Header as GzHeader;
<<<<<<< HEAD
pub use mem::{Compress, Decompress, DataError, Status, FlushCompress, FlushDecompress};
use mem::Flush;
=======
pub use mem::{Compress, DataError, Decompress, Flush, Status};
>>>>>>> a428791a
pub use crc::{Crc, CrcReader};

mod bufreader;
mod crc;
mod deflate;
mod ffi;
mod gz;
mod zio;
mod mem;
mod zlib;

/// Types which operate over [`Read`] streams, both encoders and decoders for
/// various formats.
///
/// [`Read`]: https://doc.rust-lang.org/std/io/trait.Read.html
pub mod read {
    pub use deflate::read::DeflateEncoder;
    pub use deflate::read::DeflateDecoder;
    pub use zlib::read::ZlibEncoder;
    pub use zlib::read::ZlibDecoder;
    pub use gz::read::GzEncoder;
    pub use gz::read::GzDecoder;
    pub use gz::read::MultiGzDecoder;
}

/// Types which operate over [`Write`] streams, both encoders and decoders for
/// various formats.
///
/// [`Write`]: https://doc.rust-lang.org/std/io/trait.Write.html
pub mod write {
    pub use deflate::write::DeflateEncoder;
    pub use deflate::write::DeflateDecoder;
    pub use zlib::write::ZlibEncoder;
    pub use zlib::write::ZlibDecoder;
    pub use gz::write::GzEncoder;
}

/// Types which operate over [`BufRead`] streams, both encoders and decoders for
/// various formats.
///
/// [`BufRead`]: https://doc.rust-lang.org/std/io/trait.BufRead.html
pub mod bufread {
    pub use deflate::bufread::DeflateEncoder;
    pub use deflate::bufread::DeflateDecoder;
    pub use zlib::bufread::ZlibEncoder;
    pub use zlib::bufread::ZlibDecoder;
    pub use gz::bufread::GzEncoder;
    pub use gz::bufread::GzDecoder;
    pub use gz::bufread::MultiGzDecoder;
}

fn _assert_send_sync() {
    fn _assert_send_sync<T: Send + Sync>() {}

    _assert_send_sync::<read::DeflateEncoder<&[u8]>>();
    _assert_send_sync::<read::DeflateDecoder<&[u8]>>();
    _assert_send_sync::<read::ZlibEncoder<&[u8]>>();
    _assert_send_sync::<read::ZlibDecoder<&[u8]>>();
    _assert_send_sync::<read::GzEncoder<&[u8]>>();
    _assert_send_sync::<read::GzDecoder<&[u8]>>();
    _assert_send_sync::<read::MultiGzDecoder<&[u8]>>();
    _assert_send_sync::<write::DeflateEncoder<Vec<u8>>>();
    _assert_send_sync::<write::DeflateDecoder<Vec<u8>>>();
    _assert_send_sync::<write::ZlibEncoder<Vec<u8>>>();
    _assert_send_sync::<write::ZlibDecoder<Vec<u8>>>();
    _assert_send_sync::<write::GzEncoder<Vec<u8>>>();
}

/// When compressing data, the compression level can be specified by a value in
/// this enum.
#[derive(Copy, Clone, PartialEq, Eq, Debug)]
pub enum Compression {
    /// No compression is to be performed, this may actually inflate data
    /// slightly when encoding.
    None = 0,
    /// Optimize for the best speed of encoding.
    Fast = 1,
    /// Optimize for the size of data being encoded.
    Best = 9,
    /// Choose the default compression, a balance between speed and size.
    Default = 6,
}

/// Default to Compression::Default.
impl Default for Compression {
    fn default() -> Compression {
        Compression::Default
    }
}

/// A helper trait to create encoder/decoders with method syntax.
pub trait FlateReadExt: Read + Sized {
    /// Consume this reader to create a compression stream at the specified
    /// compression level.
    fn gz_encode(self, lvl: Compression) -> read::GzEncoder<Self> {
        read::GzEncoder::new(self, lvl)
    }

    /// Consume this reader to create a decompression stream of this stream.
    fn gz_decode(self) -> io::Result<read::GzDecoder<Self>> {
        read::GzDecoder::new(self)
    }

    /// Consume this reader to create a compression stream at the specified
    /// compression level.
    fn zlib_encode(self, lvl: Compression) -> read::ZlibEncoder<Self> {
        read::ZlibEncoder::new(self, lvl)
    }

    /// Consume this reader to create a decompression stream of this stream.
    fn zlib_decode(self) -> read::ZlibDecoder<Self> {
        read::ZlibDecoder::new(self)
    }

    /// Consume this reader to create a compression stream at the specified
    /// compression level.
    fn deflate_encode(self, lvl: Compression) -> read::DeflateEncoder<Self> {
        read::DeflateEncoder::new(self, lvl)
    }

    /// Consume this reader to create a decompression stream of this stream.
    fn deflate_decode(self) -> read::DeflateDecoder<Self> {
        read::DeflateDecoder::new(self)
    }
}

/// A helper trait to create encoder/decoders with method syntax.
pub trait FlateWriteExt: Write + Sized {
    /// Consume this writer to create a compression stream at the specified
    /// compression level.
    fn gz_encode(self, lvl: Compression) -> write::GzEncoder<Self> {
        write::GzEncoder::new(self, lvl)
    }

    // TODO: coming soon to a theater near you!
    // /// Consume this writer to create a decompression stream of this stream.
    // fn gz_decode(self) -> IoResult<write::GzDecoder<Self>> {
    //     write::GzDecoder::new(self)
    // }

    /// Consume this writer to create a compression stream at the specified
    /// compression level.
    fn zlib_encode(self, lvl: Compression) -> write::ZlibEncoder<Self> {
        write::ZlibEncoder::new(self, lvl)
    }

    /// Consume this writer to create a decompression stream of this stream.
    fn zlib_decode(self) -> write::ZlibDecoder<Self> {
        write::ZlibDecoder::new(self)
    }

    /// Consume this writer to create a compression stream at the specified
    /// compression level.
    fn deflate_encode(self, lvl: Compression) -> write::DeflateEncoder<Self> {
        write::DeflateEncoder::new(self, lvl)
    }

    /// Consume this writer to create a decompression stream of this stream.
    fn deflate_decode(self) -> write::DeflateDecoder<Self> {
        write::DeflateDecoder::new(self)
    }
}

impl<T: Read> FlateReadExt for T {}
impl<T: Write> FlateWriteExt for T {}

#[cfg(test)]
mod test {
    use std::io::prelude::*;
    use {Compression, FlateReadExt};

    #[test]
    fn crazy() {
        let rdr = &mut b"foobar";
        let mut res = Vec::new();
        rdr.gz_encode(Compression::Default)
            .deflate_encode(Compression::Default)
            .zlib_encode(Compression::Default)
            .zlib_decode()
            .deflate_decode()
            .gz_decode()
            .unwrap()
            .read_to_end(&mut res)
            .unwrap();
        assert_eq!(res, b"foobar");
    }
}<|MERGE_RESOLUTION|>--- conflicted
+++ resolved
@@ -118,12 +118,10 @@
 
 pub use gz::Builder as GzBuilder;
 pub use gz::Header as GzHeader;
-<<<<<<< HEAD
-pub use mem::{Compress, Decompress, DataError, Status, FlushCompress, FlushDecompress};
+
+pub use mem::{Compress, DataError, Decompress, FlushCompress, FlushDecompress, Status};
 use mem::Flush;
-=======
-pub use mem::{Compress, DataError, Decompress, Flush, Status};
->>>>>>> a428791a
+
 pub use crc::{Crc, CrcReader};
 
 mod bufreader;
