--- conflicted
+++ resolved
@@ -18,13 +18,8 @@
         let mut w = write::ZlibEncoder::new(Vec::new(), Compression::default());
         let v = crate::random_bytes().take(1024).collect::<Vec<_>>();
         for _ in 0..200 {
-<<<<<<< HEAD
-            let to_write = &v[..thread_rng().gen_range(0, v.len())];
+            let to_write = &v[..thread_rng().gen_range(0..v.len())];
             real.extend(to_write.iter().copied());
-=======
-            let to_write = &v[..thread_rng().gen_range(0..v.len())];
-            real.extend(to_write.iter().map(|x| *x));
->>>>>>> 1c0d5c80
             w.write_all(to_write).unwrap();
         }
         let result = w.finish().unwrap();
@@ -52,13 +47,8 @@
         let mut w = write::ZlibEncoder::new(Vec::new(), Compression::default());
         let v = crate::random_bytes().take(1024).collect::<Vec<_>>();
         for _ in 0..200 {
-<<<<<<< HEAD
-            let to_write = &v[..thread_rng().gen_range(0, v.len())];
+            let to_write = &v[..thread_rng().gen_range(0..v.len())];
             real.extend(to_write.iter().copied());
-=======
-            let to_write = &v[..thread_rng().gen_range(0..v.len())];
-            real.extend(to_write.iter().map(|x| *x));
->>>>>>> 1c0d5c80
             w.write_all(to_write).unwrap();
         }
         let mut result = w.finish().unwrap();
